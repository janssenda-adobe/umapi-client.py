--- conflicted
+++ resolved
@@ -484,10 +484,9 @@
         """
         QueryMultiple.__init__(self, connection=connection, object_type="user-group")
 
-
-class UserGroupsQuery(QueryMultiple):
-    """
-    Query for just user groups
+class GroupsQuery(QueryMultiple):
+    """
+    Query for all groups
     """
 
     def __init__(self, connection):
@@ -495,74 +494,4 @@
         Create a query for all groups
         :param connection: Connection to run the query against
         """
-        QueryMultiple.__init__(self, connection=connection, object_type="user-group")
-
-
-class GroupsQuery(QueryMultiple):
-    """
-    Query for all groups
-    """
-
-    def __init__(self, connection):
-        """
-        Create a query for all groups
-        :param connection: Connection to run the query against
-        """
         QueryMultiple.__init__(self, connection=connection, object_type="group")
-<<<<<<< HEAD
-=======
-
-class UserGroups:
-    """
-    Create and Remove commands to perform on user-groups.
-    """
-    def __init__(self, connection):
-        self.connection = connection
-        self.path = "/%s/user-groups" % connection.org_id
-
-    def create(self, name, description=None):
-        """
-        Create user group
-        :param name: name of user-group
-        :param description: (optional) description field for user-group
-        :return: On success, return JSON
-        """
-        if self.connection.test_mode:
-            path = "%s?testOnly=true" % self.path
-        else:
-            path = self.path
-        if description:
-            data = dict(name=name,description=description)
-        else:
-            data = dict(name=name)
-        result = self.connection.make_call(path, data)
-        body = result.json()
-        return body
-
-    def delete(self, groupId):
-        """
-        Remove user group by groupId
-        :param groupId: GroupID of user-group
-        """
-        if groupId:
-            if self.connection.test_mode:
-                path = "%s/%s?testOnly=true" % (self.path,groupId)
-            else:
-                path = self.path + '/%s' % groupId
-            result = self.connection.make_call(path=path, delete=True)
-            return result
-        else:
-            raise ArgumentError("remove() required either name or groupId argument")
-
-    def getGroupIDByName(self,name):
-        """
-        Search for GroupID by Name
-        :param name: name of user-group
-        :return: GroupID string
-        """
-        groups = UserGroupsQuery(connection=self.connection)
-        for group in groups:
-            if group['name'] == name:
-                return group['groupId']
-        return None
->>>>>>> bbfe63cf
